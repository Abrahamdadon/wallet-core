--- conflicted
+++ resolved
@@ -31,10 +31,7 @@
             TWCoinTypeArbitrum,
             TWCoinTypeECOChain,
             TWCoinTypeAvalancheCChain,
-<<<<<<< HEAD
-=======
             TWCoinTypeXDai,
->>>>>>> 2f4a0dcb
         };
     }
     virtual bool validateAddress(TWCoinType coin, const std::string& address, TW::byte p2pkh, TW::byte p2sh, const char* hrp) const;
