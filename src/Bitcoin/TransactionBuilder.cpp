--- conflicted
+++ resolved
@@ -75,16 +75,8 @@
     TransactionPlan plan;
 
     const auto& feeCalculator = getFeeCalculator(static_cast<TWCoinType>(input.coinType));
-<<<<<<< HEAD
-    std::vector<uint64_t> inputAmounts;
-    std::transform(input.utxos.begin(), input.utxos.end(), std::back_inserter(inputAmounts),
-        [](UTXO utxo) -> uint64_t { return utxo.amount; });
-    auto inputSelector = InputSelector(inputAmounts, feeCalculator);
-    auto inputSum = InputSelector::sum(inputAmounts);
-=======
     auto inputSelector = InputSelector<UTXO>(input.utxos, feeCalculator);
     auto inputSum = InputSelector<UTXO>::sum(input.utxos);
->>>>>>> d13a5e4f
     bool maxAmount = input.useMaxAmount;
 
     if (input.amount == 0 && !maxAmount) {
@@ -105,34 +97,18 @@
         std::vector<size_t> selectedIndices;
         if (!maxAmount) {
             output_size = 2; // output + change
-<<<<<<< HEAD
-            selectedIndices = inputSelector.select(plan.amount, input.byteFee, output_size);
-        } else {
-            output_size = 1; // no change
-            selectedIndices = inputSelector.selectMaxAmount(input.byteFee);
-        }
-        plan.utxos.clear();
-        plan.availableAmount = 0;
-        for(auto i: selectedIndices) {
-            plan.utxos.push_back(input.utxos[i]);
-            plan.availableAmount += input.utxos[i].amount;
-=======
             plan.utxos = inputSelector.select(plan.amount, input.byteFee, output_size);
         } else {
             output_size = 1; // no change
             plan.utxos = inputSelector.selectMaxAmount(input.byteFee);
->>>>>>> d13a5e4f
         }
 
         if (plan.utxos.size() == 0) {
             plan.amount = 0;
             plan.error = Common::Proto::Error_not_enough_utxos;
         } else {
-<<<<<<< HEAD
-=======
             plan.availableAmount = InputSelector<UTXO>::sum(plan.utxos);
 
->>>>>>> d13a5e4f
             // Compute fee.
             // must preliminary set change so that there is a second output
             if (!maxAmount) {
